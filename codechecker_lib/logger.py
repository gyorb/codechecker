--- conflicted
+++ resolved
@@ -30,11 +30,6 @@
     ENDC = '\033[0m'
 
 
-<<<<<<< HEAD
-# -----------------------------------------------------------------------------
-logging.DEBUG_ANALYZER = 15
-logging.addLevelName(logging.DEBUG_ANALYZER, 'DEBUG_ANALYZER')
-=======
 def add_verbose_arguments(parser):
     """
     Verbosity level arguments.
@@ -44,10 +39,8 @@
                         default='info',
                         help='Set verbosity level.')
 
-# ------------------------------------------------------------------------------
 DEBUG_ANALYZER = logging.DEBUG_ANALYZER = 15
 logging.addLevelName(DEBUG_ANALYZER, 'DEBUG_ANALYZER')
->>>>>>> d391c814
 
 
 class CCLogger(logging.Logger):
